--- conflicted
+++ resolved
@@ -48,32 +48,18 @@
 )
 def get_configs() -> ConfigResponse:
     """Get configs for UI."""
-<<<<<<< HEAD
     conf_dict = conf.as_dict()
 
     config: dict[str, Any] = {}
-
-    # Handle webserver config keys
-    for key in WEBSERVER_CONFIG_KEYS:
-        value = conf_dict.get("webserver", {}).get(key)
-        if value is None:
-            if key == "enable_swagger_ui":
-                config[key] = conf.getboolean("webserver", key, fallback=True)
-            else:
-                config[key] = conf.get("webserver", key, fallback=None)
-        else:
-            # Convert string values to appropriate types
-            if key == "enable_swagger_ui":
-                config[key] = str(value).lower() in ("true", "1", "yes", "on")
-            else:
-                config[key] = value
 
     # Handle API config keys
     for key in API_CONFIG_KEYS:
         value = conf_dict.get("api", {}).get(key)
         if value is None:
             # Use conf.get with fallback to ensure we get proper typed values
-            if key == "hide_paused_dags_by_default":
+            if key == "enable_swagger_ui":
+                config[key] = conf.getboolean("api", key, fallback=True)
+            elif key == "hide_paused_dags_by_default":
                 config[key] = conf.getboolean("api", key, fallback=False)
             elif key == "page_size":
                 config[key] = conf.getint("api", key, fallback=25)
@@ -85,19 +71,23 @@
                 config[key] = conf.get("api", key, fallback=None)
         else:
             # Convert string values to appropriate types
-            if key in ["hide_paused_dags_by_default", "default_wrap", "require_confirmation_dag_change"]:
+            if key in [
+                "enable_swagger_ui",
+                "hide_paused_dags_by_default",
+                "default_wrap",
+                "require_confirmation_dag_change",
+            ]:
                 config[key] = str(value).lower() in ("true", "1", "yes", "on")
             elif key in ["page_size", "auto_refresh_interval"]:
                 config[key] = int(value) if isinstance(value, str) and value.isdigit() else value
             else:
                 config[key] = value
-=======
-    config = {key: conf.get("api", key) for key in API_CONFIG_KEYS}
->>>>>>> 13e79e8f
 
     task_log_reader = TaskLogReader()
     additional_config: dict[str, Any] = {
-        "instance_name": conf.get("api", "instance_name", fallback="Airflow"),
+        "instance_name": conf.get("webserver", "instance_name", fallback="Airflow"),
+        "audit_view_included_events": conf.get("webserver", "audit_view_included_events", fallback=""),
+        "audit_view_excluded_events": conf.get("webserver", "audit_view_excluded_events", fallback=""),
         "test_connection": conf.get("core", "test_connection", fallback="Disabled"),
         "dashboard_alert": DASHBOARD_UIALERTS,
         "show_external_log_redirect": task_log_reader.supports_external_link,
